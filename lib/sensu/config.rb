--- conflicted
+++ resolved
@@ -1,6 +1,5 @@
+require File.join(File.dirname(__FILE__), 'helpers', 'ruby')
 require File.join(File.dirname(__FILE__), '..', 'sensu')
-
-require File.join(File.dirname(__FILE__), 'helpers', 'ruby')
 
 require 'rubygems' if RUBY_VERSION < '1.9.0'
 require 'bundler'
@@ -23,9 +22,9 @@
       :log_file => '/tmp/sensu.log',
       :config_file => '/etc/sensu/config.json',
       :config_dir => '/etc/sensu/conf.d',
+      :validate => true,
       :pid_file => '/tmp/' + File.basename($0) + '.pid',
-      :validate => true,
-      :daemonize => false,
+      :daemonize => false
     }
 
     def initialize(options={})
@@ -40,7 +39,7 @@
         STDOUT.reopen(@options[:log_file], 'a')
         STDERR.reopen(STDOUT)
         STDOUT.sync = true ; STDERR.sync = true
-        ruby_logger = Logger.new(STDOUT)        
+        ruby_logger = Logger.new(STDOUT)
       else
         invalid_config('log file is not writable: ' + @options[:log_file])
       end
@@ -166,15 +165,7 @@
           puts opts
           exit
         end
-<<<<<<< HEAD
-=======
         current_process = File.basename($0)
-        if current_process == 'sensu-server' || current_process == 'rake'
-          opts.on('-w', '--worker', 'Only consume jobs, no check publishing (default: false)') do
-            options[:worker] = true
-          end
-        end
->>>>>>> 21d0a713
         opts.on('-c', '--config FILE', 'Sensu JSON config FILE (default: /etc/sensu/config.json)') do |file|
           options[:config_file] = file
         end
@@ -190,7 +181,7 @@
         opts.on('-b', '--background', 'Fork into backgaround (daemon mode) (default: false)') do
           options[:daemonize] = true
         end
-        opts.on('-p', '--pid_file FILE', 'Sensu PID FILE (default: /tmp/' + current_process + '.pid)') do |file|
+        opts.on('-p', '--pid_file FILE', 'Sensu PID FILE (default: ' + DEFAULT_OPTIONS[:pid_file] + ')') do |file|
           options[:pid_file] = file
         end
       end
